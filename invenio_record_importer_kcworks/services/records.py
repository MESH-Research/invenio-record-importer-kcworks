#! /usr/bin/env python
# -*- coding: utf-8 -*-
#
# Copyright (C) 2023-2024 Mesh Research
#
# invenio-record-importer-kcworks is free software; you can redistribute it
# and/or modify it under the terms of the MIT License; see LICENSE file for
# more details.

from flask import current_app as app
from invenio_access.permissions import system_identity
from invenio_access.utils import get_identity
from invenio_accounts.models import User
from invenio_accounts.proxies import current_accounts
from invenio_db import db
from invenio_i18n.proxies import current_i18n
from invenio_pidstore.errors import PIDUnregistered, PIDDoesNotExistError
from invenio_rdm_records.records.api import RDMRecord
from invenio_rdm_records.records.systemfields.access.owners import Owner
from invenio_rdm_records.resources.serializers.csl import (
    CSLJSONSerializer,
    get_citation_string,
    get_style_location,
)
from invenio_rdm_records.services.errors import (
    ReviewNotFoundError,
)
from invenio_rdm_records.services.pids.providers.base import PIDProvider
from invenio_rdm_records.proxies import (
    current_rdm_records,
    current_rdm_records_service as records_service,
)
from invenio_record_importer_kcworks.services.communities import (
    CommunityRecordHelper,
)
from invenio_record_importer_kcworks.services.users import UsersHelper
from invenio_record_importer_kcworks.errors import (
    DraftDeletionFailedError,
    ExistingRecordNotUpdatedError,
    NoUpdates,
    OwnershipChangeFailedError,
    PublicationValidationError,
    UpdateValidationError,
)
from invenio_record_importer_kcworks.utils.utils import (
    compare_metadata,
)
from invenio_records.systemfields.relations.errors import InvalidRelationValue
from invenio_records_resources.services.uow import (
    unit_of_work,
    UnitOfWork,
    RecordCommitOp,
)
from invenio_search.proxies import current_search_client
from marshmallow.exceptions import ValidationError
from pprint import pformat
from sqlalchemy.orm.exc import NoResultFound
from typing import Optional, Any


class RecordsHelper:
    """
    A helper class for working with Invenio records during record imports.

    Includes public methods for creating/updating records from metadata and for
    deleting records.
    """

    def __init__(self):
        pass

    @staticmethod
    def change_record_ownership(
        record_id: str,
        new_owners: list[User],
    ) -> Owner:
        """
        Change the owner of the specified record to a new user.
        """
        app.logger.debug(f"Changing ownership of record {record_id}")

        record = records_service.read(id_=record_id, identity=system_identity)._record

        parent = record.parent
        # FIXME: Currently ParentAccessSchema requires a single owner
        parent.access.owned_by = new_owners[0]
        parent.commit()
        db.session.commit()

        if records_service.indexer:
            records_service.indexer.index(record)
        result = records_service.read(id_=record_id, identity=system_identity)._record

        return result.parent.access.owned_by

    @staticmethod
    def _find_existing_users(
        submitted_owners: list[dict], user_system: str = "knowledgeCommons"
    ) -> tuple[list[User], list[dict]]:
        """
        Find the users in the submitted_owners list that already exist in the
        submitted_data.

        Tries to find the user by email, then by kcworks username (username with
        'kcworks' idp string), then by simple kc username.

        TODO: Add support for finding by NEH user ID and ORCID.

        Returns a tuple of two lists:
        - The first list contains the users that already exist in KCWorks
        - The second list contains the supplied metadata dicts for the owners
            that do not exist in KCWorks
        """
        existing_users = []
        missing_owners = []
        for index, owner in enumerate(submitted_owners):
            app.logger.debug(f"finding account for owner: {pformat(owner)}")
            app.logger.debug(f"owner: {pformat(owner.get('identifiers'))}")
            existing_user = None
            user_email = owner.get("email")
            user_username = next(
                (
                    i.get("identifier")
                    for i in owner.get("identifiers", [])
                    if i.get("scheme") == "kc_username"
                ),
                None,
            )
            other_user_ids = [
                d.get("identifier")
                for d in owner.get("identifiers", [])
                if d.get("scheme") != "kc_username"
            ]
            try:
                existing_user = current_accounts.datastore.get_user_by_email(user_email)
                app.logger.debug(f"found user for email: {existing_user}")
            except NoResultFound:
                app.logger.debug(f"no user found for email: {user_email}")
                pass
            if not existing_user and user_username:
                try:
                    app.logger.debug(
                        f"finding user for username with idp: {user_username}"
                    )
                    existing_user = current_accounts.datastore.find_user(
                        username=f"{user_system.lower()}-{user_username}",
                    )
                except NoResultFound:
                    pass
            if not existing_user and user_username:
                try:
                    app.logger.debug(
                        f"finding user for simple username: {user_username}"
                    )
                    existing_user = current_accounts.datastore.find_user(
                        username=user_username,
                    )
                except NoResultFound:
                    pass
            if not existing_user:
                missing_owners.append(owner)
            else:
                existing_users.append(existing_user)

        return existing_users, missing_owners

    @staticmethod
    def assign_record_ownership(
        draft_id: str,
        submitted_data: dict,
        user_id: int,
        submitted_owners: list[dict] = [],
        user_system: str = "knowledgeCommons",
        collection_id: str = "",
        existing_record: Optional[dict] = None,
<<<<<<< HEAD
=======
        notify_record_owners: bool = True,
>>>>>>> ed7e001d
    ) -> dict[str, Any]:
        """
        Assign the ownership of the record.

        Assigns ownership to the users specified in the submitted_owners list.
        If no users are specified, assigns ownership to the user specified by
        the user_id parameter. (Generally, this will be the user initiating
        the import.)

        Note that only one user can be assigned ownership of a record. If
        more than one owner is specified, only the first will be assigned
        ownership. Additional users listed will be added as access grants.

        Params:
            draft_id: the ID of the draft record to assign ownership to
            submitted_data: the submitted metadata for the record
            user_id: the ID of the user to assign ownership to if no
                submitted_owners are provided
            submitted_owners: a list of users to assign ownership to. Each
                user is a dict with the following keys:
                - email: the email address of the user
                - full_name: the full name of the user
                - identifiers: a list of identifiers for the user
                    - scheme: the scheme of the identifier
                    - identifier: the identifier
            user_system: the source system of the user
            existing_record: the existing record to assign ownership to
            collection_id: the ID of the collection to add the owner to as a member.
                This must be a UUID, not the collection's slug. If not provided,
                the owner will not be added to any collection.
<<<<<<< HEAD
=======
            notify_record_owners: whether to notify the owners of the record of
                the work's creation. Defaults to True.
>>>>>>> ed7e001d
        Returns:
            A dict with the following keys:
            - owner_id: the ID of the user that was assigned ownership to the record
            - owner_type: the type of the user that was assigned ownership to the record
            - access_grants: a list of access grants for the record
        """
        # Create/find the necessary user account
        app.logger.info("    creating or finding the user (submitter)...")
        app.logger.debug(f"user_id: {user_id}")
        app.logger.debug(f"submitted_owners: {pformat(submitted_owners)}")
        app.logger.debug(f"collection_id: {collection_id}")
        new_owners = []
        new_grants = []
        if not submitted_owners:
            new_owners = [current_accounts.datastore.get_user(user_id)]
            app.logger.debug(f"new_owners: {new_owners}")
            app.logger.warning(
                "    no submitter email or username found in source metadata. "
                "Assigning ownership to the currently active user..."
            )
        app.logger.debug(f"new_owners: {new_owners}")

        # Find existing users and owners without accounts
        owners_with_accounts, missing_owners = RecordsHelper._find_existing_users(
            submitted_owners
        )
        new_owners.extend(owners_with_accounts)
        app.logger.debug(f"new_owners: {new_owners}")

        for missing_owner in missing_owners:
            missing_owner_kcid = next(
                (
                    i.get("identifier")
                    for i in missing_owner.get("identifiers", [])
                    if i.get("scheme") == "kc_username"
                ),
                "",
<<<<<<< HEAD
            )
            missing_owner_orcid = next(
                (
                    i.get("identifier")
                    for i in missing_owner.get("identifiers", [])
                    if i.get("scheme") == "orcid"
                ),
                "",
            )
=======
            )
            missing_owner_orcid = next(
                (
                    i.get("identifier")
                    for i in missing_owner.get("identifiers", [])
                    if i.get("scheme") == "orcid"
                ),
                "",
            )
>>>>>>> ed7e001d
            other_user_ids = [
                d
                for d in missing_owner.get("identifiers", [])
                if d.get("scheme") not in ["kc_username", "orcid"]
            ]
            new_owner_result = UsersHelper().create_invenio_user(
                user_email=missing_owner["email"],
                idp_username=missing_owner_kcid,
                full_name=missing_owner.get("full_name", ""),
                idp=user_system,
                orcid=missing_owner_orcid,
                other_user_ids=other_user_ids,
            )
            new_owners.append(new_owner_result["user"])

        new_owner = new_owners[0]
        new_grant_holders = new_owners[1:]

        # Check to make sure the record is not already owned by the new owners
        if existing_record:
            if new_owner.id == existing_record["parent"]["access"].get("owned_by").get(
                "user"
            ):
                app.logger.info("    skipping re-assigning ownership of the record ")
                app.logger.info(f"    (already belongs to owner {new_owner.id})")
        else:
            # Change the ownership of the record
            try:
                changed_ownership = RecordsHelper.change_record_ownership(
                    draft_id, [new_owner]
                )
                # Remember: changed_ownership is a list of Owner systemfield objects,
                # not User objects
                # FIXME: The ParentAccessSchema requires a single owner, but we are
                # passing in a list of users as if multiple owners are allowed.
                assert changed_ownership.owner_id == new_owner.id
                assert changed_ownership.owner_type == "user"

                # Add the member to the appropriate group collection
                if collection_id:
                    CommunityRecordHelper.add_member(
                        community_id=collection_id,
                        member_id=new_owner.id,
                        role="reader",
                    )
<<<<<<< HEAD
=======

                    if notify_record_owners:
                        app.logger.debug(
                            f"Sending welcome email to {new_owner.email}..."
                        )
                        UsersHelper().send_welcome_email(
                            new_owner.email,
                            new_owner,
                            collection_id,
                            draft_id,
                        )

>>>>>>> ed7e001d
            except AttributeError:
                raise OwnershipChangeFailedError(
                    f"Error changing ownership of the record. Could not "
                    f"assign ownership to {new_owner}"
                )

        if new_grant_holders:
            app.logger.debug(f"new_grant_holders: {pformat(new_grant_holders)}")
            new_grants_result = records_service.access.bulk_create_grants(
                system_identity,
                draft_id,
                {
                    "grants": [
                        {
                            "subject": {"id": str(grant_holder.id), "type": "user"},
                            "permission": "manage",
                        }
                        for grant_holder in new_grant_holders
                    ]
                },
            )
            app.logger.debug(f"created {len(new_grant_holders)} access grants")
            app.logger.debug(f"new_grants: {pformat(new_grants_result)}")
            assert len(new_grants_result) == len(new_grant_holders)
            for grant in new_grants_result:
                app.logger.debug(f"grant: {pformat(grant)}")
                app.logger.debug(f"new_grant_holders: {pformat(new_grant_holders)}")
                grant_holder = [
                    g for g in new_grant_holders if str(g.id) == grant["subject"]["id"]
                ][0]
                new_grants.append(
                    {
                        "subject": {
                            "id": str(grant_holder.id),
                            "type": "user",
                            "email": grant_holder.email,
                        },
                        "permission": "manage",
                    }
                )

                # Add the member to the appropriate group collection
                if collection_id:
                    CommunityRecordHelper.add_member(
                        community_id=collection_id,
                        member_id=grant_holder.id,
                        role="reader",
                    )

<<<<<<< HEAD
=======
                    if notify_record_owners:
                        app.logger.debug(
                            f"Sending welcome email to {grant_holder.email}..."
                        )
                        UsersHelper().send_welcome_email(
                            grant_holder.email,
                            grant_holder,
                            collection_id,
                            draft_id,
                        )

>>>>>>> ed7e001d
        return {
            "owner_id": changed_ownership.owner_id,
            "owner_email": new_owner.email,
            "owner_type": changed_ownership.owner_type,
            "access_grants": new_grants,
        }

    @staticmethod
    def _coerce_types(metadata: dict) -> dict:
        """
        Coerce metadata values to the correct types.

        This is necessary for integer fields, since the metadata
        is stored as a JSON string and so all values are strings.
        """
        # FIXME: Replace this with a proper loader
        if metadata["custom_fields"].get("hclegacy:total_downloads"):
            metadata["custom_fields"]["hclegacy:total_downloads"] = int(
                metadata["custom_fields"]["hclegacy:total_downloads"]
            )
        if metadata["custom_fields"].get("hclegacy:total_views"):
            metadata["custom_fields"]["hclegacy:total_views"] = int(
                metadata["custom_fields"]["hclegacy:total_views"]
            )
        return metadata

    @unit_of_work()
    def create_invenio_record(
        self,
        metadata: dict,
        no_updates: bool = False,
        uow: Optional[UnitOfWork] = None,
    ) -> dict:
        """
        Create a new Invenio record from the provided dictionary of metadata.

        If no record with the same DOI exists, a new draft record is created
        and left unpublished. If a record with the same DOI does exist, we
        compare the existing record's metadata to the new record's metadata. If
        the metadata has changed, we update the existing record if `no_updates`
        flag is not True.

        Note that we assume any overrides to the metadata have already been
        applied before this function is called.

        params:
            metadata (dict): the metadata for the new record
            no_updates (bool): whether to update an existing record with the
                same DOI if it exists (default: False)

        returns:
            dict: a dictionary containing the status of the record creation
                and the record data. The keys are

                'status': The kind of record operation that produced the new/
                    current metadata record. Possible values: 'new_record',
                    'updated_draft', 'updated_published',
                    'unchanged_existing_draft',
                    'unchanged_existing_published'
                'record_data': The metadata record created or updated
                    by the operation.
                'recid': The record internal UUID for the created record

            It contains the following keys:
            - record_data: the metadata record
            - record_uuid: the UUID of the metadata record
            - status: the status of the metadata record
        """
        app.logger.debug("~~~~~~~~")
        metadata = RecordsHelper._coerce_types(metadata)
        app.logger.debug("metadata for new record:")
        app.logger.debug(pformat(metadata))

        # Check for existing record with same DOI
        if "pids" in metadata.keys() and "doi" in metadata["pids"].keys():
            my_doi = metadata["pids"]["doi"]["identifier"]
            doi_for_query = my_doi.split("/")
            # TODO: Can we flag presence of deleted records here somehow?
            try:
                print(f"searching for existing record with DOI: {my_doi}")
                print(
                    f"query: q=f'pids.doi.identifier:{doi_for_query[0]}/"
                    f"{doi_for_query[1]}'"
                )

                prefix = app.config.get("SEARCH_INDEX_PREFIX", "")
                if prefix:
                    index = f"{prefix}-rdmrecords"
                else:
                    index = "rdmrecords"
                same_doi = current_search_client.search(
                    index=index,
                    q=f'pids.doi.identifier:"{doi_for_query[0]}/'
                    f'{doi_for_query[1]}"',
                )
                app.logger.debug(f"same_doi: {pformat(same_doi)}")
            except Exception as e:
                app.logger.error(
                    "    error checking for existing record with same DOI:"
                )
                raise e
            if same_doi["hits"]["total"]["value"] > 0:
                draft_recs = []
                published_recs = []
                rec_ids = [r["_source"]["id"] for r in same_doi["hits"]["hits"]]
                for rec_id in rec_ids:
                    try:
                        published_rec = records_service.read(
                            system_identity, id_=rec_id
                        ).to_dict()
                        if published_rec["pids"]["doi"]["identifier"] != my_doi:
                            published_doi = published_rec["pids"]["doi"]["identifier"]
                            print(
                                f"published rec doi for {rec_id} ("
                                f"{published_doi}) does not actually match "
                                f"doi for new record ({my_doi}). "
                                "draft was corrupted."
                            )
                            pass  # Don't use this record
                        else:
                            published_recs.append(published_rec)
                    except PIDUnregistered:
                        draft_recs.append(
                            records_service.read_draft(
                                system_identity, id_=rec_id
                            ).to_dict()
                        )
                    except KeyError:
                        try:
                            # FIXME: indicates missing published record for
                            # registered PID; we try to delete PID locally
                            # and ignore the corrupted draft
                            provider = PIDProvider("base", client=None, pid_type="doi")
                            stranded_pid = provider.get(
                                metadata["pids"]["doi"]["identifier"]
                            )
                            stranded_pid.status = "N"
                            stranded_pid.delete()
                        except NoResultFound:
                            # FIXME: happens for duplicate record ID with
                            # same DOI??
                            pass
                raw_recs = published_recs + draft_recs
                recs = []
                # deduplicate based on invenio record id and prefer published
                # records over drafts
                for r in raw_recs:
                    if r["id"] not in [p["id"] for p in recs]:
                        recs.append(r)

                app.logger.info(
                    f"    found {same_doi['hits']['total']['value']} existing"
                    " records with same DOI..."
                )
                # check for corrupted draft with different DOI and add to recs
                # so that we can delete it
                try:
                    existing_draft_hit = records_service.search_drafts(
                        system_identity,
                        q=f"id:{rec_ids[0]}",
                    )._results[0]
                    if (
                        existing_draft_hit.to_dict()["pids"]["doi"]["identifier"]
                        != my_doi
                    ):
                        recs.append(existing_draft_hit.to_dict())
                except IndexError:
                    pass
                # delete extra records with the same doi
                if len(recs) > 1:
                    rec_list = [
                        (
                            r["id"],
                            ("published" if r["is_published"] else "draft"),
                        )
                        for r in recs
                    ]
                    app.logger.info(
                        "    found more than one existing record with same "
                        f"DOI: {rec_list}"
                    )
                    app.logger.info("   deleting extra records...")
                    for r in recs[1:]:
                        try:
                            self.delete_invenio_record(r["id"], record_type="draft")
                        except PIDUnregistered as e:
                            app.logger.error(
                                f"    error deleting extra record with same "
                                f"DOI: {r['id']} was unregistered: {str(e)}"
                            )
                            raise DraftDeletionFailedError(
                                f"Draft deletion failed because PID for "
                                f"record {r['id']} was unregistered: {str(e)}"
                            )
                        except Exception as e:
                            if r["is_published"] and not r["is_draft"]:
                                app.logger.error(
                                    f"    error deleting extra published "
                                    f"record {r['id']} with same DOI: {str(e)}"
                                )
                                raise DraftDeletionFailedError(
                                    f"Draft deletion failed for published "
                                    f"record {r['id']} with same DOI: {str(e)}"
                                )
                            else:
                                app.logger.info(
                                    f"    could not delete draft record "
                                    f"{r['id']} with same DOI. It will be "
                                    "cleaned up by the system later."
                                )
                                pass
                existing_metadata = recs[0] if len(recs) > 0 else None
                # app.logger.debug(
                #     f"existing_metadata: {pformat(existing_metadata)}"
                # )
                # Check for differences in metadata
                if existing_metadata:
                    differences = compare_metadata(existing_metadata, metadata)
                    app.logger.debug(f"differences: {differences}")
                    if differences:
                        app.logger.info(
                            "    existing record with same DOI has different"
                            f" metadata: existing record: {differences['A']}"
                            f"; new record: {differences['B']}"
                        )
                        if no_updates:
                            raise NoUpdates(
                                "no_updates flag is set, so not updating "
                                "existing record with changed metadata..."
                            )
                        update_payload = existing_metadata.copy()
                        for key, val in differences["B"].items():
                            if key in [
                                "access",
                                "custom_fields",
                                "files",
                                "metadata",
                                "pids",
                            ]:
                                for k2 in val.keys():
                                    if val[k2] is None:
                                        update_payload.setdefault(key, {}).pop(k2)
                                    else:
                                        update_payload.setdefault(key, {})[k2] = (
                                            metadata[key][k2]
                                        )
                        app.logger.info(
                            "    updating existing record with new metadata..."
                        )
                        new_comparison = compare_metadata(
                            existing_metadata, update_payload
                        )
                        if new_comparison:
                            app.logger.debug(
                                f"existing record: "
                                f"{pformat(new_comparison['A'])}"
                                "new record:"
                                f" {pformat(new_comparison['B'])}"
                            )
                            raise ExistingRecordNotUpdatedError(
                                "    metadata still does not match migration "
                                "source after update attempt..."
                            )
                        else:
                            update_payload = {
                                k: v
                                for k, v in update_payload.items()
                                if k
                                in [
                                    "access",
                                    "custom_fields",
                                    "files",
                                    "metadata",
                                    "pids",
                                ]
                            }
                            # TODO: Check whether this is the right way
                            # to update
                            if existing_metadata["files"].get("enabled") and (
                                len(existing_metadata["files"]["entries"].keys()) > 0
                            ):
                                # update_draft below will copy files from the
                                # existing draft's file manager over to the new
                                # draft's file manager. We need *some* files in
                                # the metadata here to avoid a validation
                                # error, but it will be overwritten by the
                                # files in the file manager. We have to use
                                # the existing draft's files here to avoid
                                # problems setting the default files for the
                                # new draft in
                                # BaseRecordFilesComponent.update_draft
                                app.logger.info(
                                    "    existing record has files attached..."
                                )
                                update_payload["files"] = existing_metadata["files"]
                                # update_payload["files"] = metadata["files"]
                                print(
                                    f"update_payload['files']: "
                                    f"{pformat(update_payload['files'])}"
                                )
                            # Invenio validator will reject other
                            # rights metadata values from existing records
                            if existing_metadata["metadata"].get("rights"):
                                existing_metadata["metadata"]["rights"] = [
                                    {"id": r["id"]}
                                    for r in existing_metadata["metadata"]["rights"]
                                ]
                            app.logger.info(
                                "    metadata updated to match migration " "source..."
                            )
                            try:
                                # If there is an existing draft for a
                                # published record, or an unpublished draft,
                                # we update the draft
                                result = records_service.update_draft(
                                    system_identity,
                                    id_=existing_metadata["id"],
                                    data=update_payload,
                                )
                                app.logger.info(
                                    "    continuing with existing draft record"
                                    " (new metadata)..."
                                )
                                if not result._record.files.bucket:
                                    result._record.files.create_bucket()
                                    uow.register(RecordCommitOp(result._record))
                                app.logger.debug(pformat(result))
                                return {
                                    "status": "updated_draft",
                                    "record_data": result.to_dict(),
                                    "record_uuid": result._record.id,
                                }
                            except (PIDDoesNotExistError, NoResultFound):
                                # If there is no existing draft for the
                                # published record, we create a new draft
                                # to edit
                                app.logger.info(
                                    "    creating new draft of published "
                                    "record or recovering unpublished draft..."
                                )
                                app.logger.debug(
                                    records_service.read(
                                        system_identity,
                                        id_=existing_metadata["id"],
                                    )._record.files.entries
                                )
                                create_draft_result = records_service.edit(
                                    system_identity,
                                    id_=existing_metadata["id"],
                                )
                                app.logger.info(
                                    "    updating new draft of published "
                                    "record with new metadata..."
                                )
                                app.logger.info(
                                    f"    create_draft_result record files: "
                                    f"{pformat(records_service.read_draft(system_identity, id_=create_draft_result.id)._record.files)}"
                                )
                                result = records_service.update_draft(
                                    system_identity,
                                    id_=create_draft_result.id,
                                    data=update_payload,
                                )
                                result = records_service.update_draft(
                                    system_identity,
                                    id_=create_draft_result.id,
                                    data=update_payload,
                                )
                                if result.to_dict().get("errors"):
                                    # NOTE: some validation errors don't
                                    # prevent the update and aren't indicative
                                    # of actual problems
                                    errors = [
                                        e
                                        for e in result.to_dict()["errors"]
                                        if e.get("field") != "metadata.rights.0.icon"
                                        and e.get("messages") != ["Unknown field."]
                                        and "Missing uploaded files"
                                        not in e.get("messages")[0]
                                    ]
                                    if errors:
                                        raise UpdateValidationError(
                                            f"Validation error when trying to "
                                            f"update existing record: "
                                            f"{pformat(errors)}"
                                        )
                                app.logger.info(
                                    f"updated new draft of published: "
                                    f"{pformat(result.to_dict())}"
                                )
                                app.logger.debug(
                                    f"****title: "
                                    f"{result.to_dict()['metadata'].get('title')}"  # noqa: E501
                                )
                                return {
                                    "status": "updated_published",
                                    "record_data": result.to_dict(),
                                    "record_uuid": result._record.id,
                                }

                    if not differences:
                        record_type = (
                            "draft"
                            if existing_metadata["status"] != "published"
                            else "published"
                        )
                        app.logger.info(
                            f"    continuing with existing {record_type} "
                            "record (same metadata)..."
                        )
                        existing_record_id = ""
                        try:
                            existing_record_hit = records_service.search_drafts(
                                system_identity,
                                q=f"id:{existing_metadata['id']}",
                            )._results[0]
                            print(
                                f"existing_record_hit draft: "
                                f"{pformat(existing_record_hit.to_dict()['pids'])}"  # noqa: E501
                            )
                            existing_record_id = existing_record_hit.to_dict()["uuid"]
                        except IndexError:
                            existing_record_hit = records_service.read(
                                system_identity, id_=existing_metadata["id"]
                            )
                            existing_record_id = existing_record_hit.id
                        result = {
                            "record_data": existing_metadata,
                            "status": f"unchanged_existing_{record_type}",
                            "record_uuid": existing_record_id,
                        }
                        app.logger.debug(
                            f"metadata for existing record: {pformat(result)}"
                        )
                        return result

        # Make draft and publish
        app.logger.info("    creating new draft record...")
        try:
            result = records_service.create(system_identity, data=metadata)
        except InvalidRelationValue as e:
            raise PublicationValidationError(
                f"Validation error while creating new record: {str(e)}"
            )
        result_recid = result._record.id
        app.logger.debug(f"    new draft record recid: {result_recid}")
        app.logger.debug(f"    new draft record: {pformat(result.to_dict())}")
        print(f"    new draft record: {pformat(result.to_dict())}")

        return {
            "status": "new_record",
            "record_data": result.to_dict(),
            "record_uuid": result_recid,
        }

    def delete_invenio_record(
        self, record_id: str, record_type: Optional[str] = None
    ) -> bool:
        """
        Delete an Invenio record with the provided Id

        params:
            record_id (str): the id string for the Invenio record
            record_type (str): the type of record to delete (default: None)

        Since drafts cannot be deleted if they have an associated review
        request, this function first deletes any existing review request for
        the draft record.

        returns:
            bool: True if the record was deleted, False otherwise

        """
        result = None
        app.logger.info(
            f"    deleting {record_type if record_type else ''} record "
            f"{record_id}..."
        )

        def inner_delete_draft(record_id: str) -> dict:
            try:  # unregistered DOI can be deleted
                result = records_service.delete_draft(system_identity, id_=record_id)
            # TODO: if DOI is registered or reserved, but no published version
            # exists, the draft can't be manually deleted (involves deleting
            # DOI from PID registry). We let the draft be cleaned up by the
            # system after a period of time.
            except ValidationError as e:
                if (
                    "Cannot discard a reserved or registered persistent "
                    "identifier" in str(e)
                ):
                    app.logger.warning(
                        f"Cannot delete draft record {record_id} "
                        "immediately because its DOI is reserved "
                        "or registered. It will be left for later "
                        "cleanup."
                    )
                else:
                    raise e
            return result

        try:
            reviews = records_service.review.read(system_identity, id_=record_id)
            if reviews:
                # FIXME: What if there are multiple reviews?
                app.logger.debug(
                    f"    deleting review request for draft record " f"{record_id}..."
                )
                records_service.review.delete(system_identity, id_=record_id)
        except ReviewNotFoundError:
            app.logger.info(
                f"    no review requests found for draft record " f"{record_id}..."
            )

        if record_type == "draft":
            result = inner_delete_draft(record_id)
        else:
            try:  # In case the record is actually published
                result = records_service.delete_record(
                    system_identity,
                    id_=record_id,
                    data={"note": "duplicate record for same DOI"},
                )
            except PIDUnregistered:  # this draft not published
                result = inner_delete_draft(record_id)

        return result

    def delete_records_from_invenio(record_ids, visible, reason, note):
        """
        Delete the selected records from the invenioRDM instance.

        FIXME: Amalgamate with delete_invenio_record
        """
        deleted_records = {}
        for record_id in record_ids:
            admin_email = app.config["RECORD_IMPORTER_ADMIN_EMAIL"]
            admin_identity = get_identity(
                current_accounts.datastore.get_user(admin_email)
            )
            service = current_rdm_records.records_service
            record = service.read(id_=record_id, identity=system_identity)._record
            siblings = list(RDMRecord.get_records_by_parent(record.parent))
            app.logger.warning("siblings: %s", pformat(siblings))
            # remove the 0th (latest) version to leave the previous version(s):
            siblings.pop(0)
            app.logger.warning("siblings after pop: %s", pformat(siblings))
            # already deleted previous versions will have nothing for metadata
            # (sibling.get('id') will return nothing)
            has_versions = any([sibling.get("id") for sibling in siblings])

            if record.versions.is_latest and has_versions:
                raise Exception(
                    "Cannot delete the latest version without first deleting "
                    "previous versions"
                )

            payload = {
                "removal_reason": {"id": reason},
                "is_visible": visible,
            }

            default_citation_style = app.config.get(
                "RDM_CITATION_STYLES_DEFAULT", "apa"
            )
            serializer = CSLJSONSerializer()
            style = get_style_location(default_citation_style)
            default_citation = get_citation_string(
                serializer.dump_obj(record),
                record.pid.pid_value,
                style,
                locale=current_i18n.language,
            )
            payload["citation_text"] = default_citation

            if note:
                payload["note"] = note

            deleted = service.delete_record(admin_identity, id_=record_id, data=payload)
            deleted_records[record_id] = deleted

        return deleted_records<|MERGE_RESOLUTION|>--- conflicted
+++ resolved
@@ -173,10 +173,7 @@
         user_system: str = "knowledgeCommons",
         collection_id: str = "",
         existing_record: Optional[dict] = None,
-<<<<<<< HEAD
-=======
         notify_record_owners: bool = True,
->>>>>>> ed7e001d
     ) -> dict[str, Any]:
         """
         Assign the ownership of the record.
@@ -207,11 +204,8 @@
             collection_id: the ID of the collection to add the owner to as a member.
                 This must be a UUID, not the collection's slug. If not provided,
                 the owner will not be added to any collection.
-<<<<<<< HEAD
-=======
             notify_record_owners: whether to notify the owners of the record of
                 the work's creation. Defaults to True.
->>>>>>> ed7e001d
         Returns:
             A dict with the following keys:
             - owner_id: the ID of the user that was assigned ownership to the record
@@ -249,7 +243,6 @@
                     if i.get("scheme") == "kc_username"
                 ),
                 "",
-<<<<<<< HEAD
             )
             missing_owner_orcid = next(
                 (
@@ -259,17 +252,6 @@
                 ),
                 "",
             )
-=======
-            )
-            missing_owner_orcid = next(
-                (
-                    i.get("identifier")
-                    for i in missing_owner.get("identifiers", [])
-                    if i.get("scheme") == "orcid"
-                ),
-                "",
-            )
->>>>>>> ed7e001d
             other_user_ids = [
                 d
                 for d in missing_owner.get("identifiers", [])
@@ -315,8 +297,6 @@
                         member_id=new_owner.id,
                         role="reader",
                     )
-<<<<<<< HEAD
-=======
 
                     if notify_record_owners:
                         app.logger.debug(
@@ -329,7 +309,6 @@
                             draft_id,
                         )
 
->>>>>>> ed7e001d
             except AttributeError:
                 raise OwnershipChangeFailedError(
                     f"Error changing ownership of the record. Could not "
@@ -379,8 +358,6 @@
                         role="reader",
                     )
 
-<<<<<<< HEAD
-=======
                     if notify_record_owners:
                         app.logger.debug(
                             f"Sending welcome email to {grant_holder.email}..."
@@ -392,7 +369,6 @@
                             draft_id,
                         )
 
->>>>>>> ed7e001d
         return {
             "owner_id": changed_ownership.owner_id,
             "owner_email": new_owner.email,
