--- conflicted
+++ resolved
@@ -16,16 +16,9 @@
 from invenio_accounts.proxies import current_accounts
 from invenio_communities.proxies import current_communities
 from invenio_db import db
-<<<<<<< HEAD
-from invenio_oauthclient.models import UserIdentity
-from invenio_record_importer_kcworks.services.communities import (
-    CommunityRecordHelper,
-)
-=======
 from invenio_rdm_records.proxies import current_rdm_records_service as records_service
 from invenio_record_importer_kcworks.tasks import send_security_email
 from invenio_record_importer_kcworks.services.communities import CommunityRecordHelper
->>>>>>> ed7e001d
 import json
 import os
 import requests
@@ -53,11 +46,7 @@
     @staticmethod
     def get_user_by_source_id(
         source_id: str, record_source: str = "knowledgeCommons"
-<<<<<<< HEAD
-    ) -> dict:
-=======
     ) -> dict[str, str]:
->>>>>>> ed7e001d
         """Get a user by their source id.
 
         Note that this method depends on the invenio_remote_user_data module
@@ -95,10 +84,6 @@
         except requests.exceptions.JSONDecodeError:
             app.logger.error(
                 "JSONDecodeError: User group data API response was not" " JSON:"
-<<<<<<< HEAD
-            )
-            return {}
-=======
             )
             return {}
 
@@ -141,7 +126,6 @@
                 record_data=record_data,
                 collection_config=collection_config,
             )  # type: ignore
->>>>>>> ed7e001d
 
     def create_invenio_user(
         self,
@@ -199,24 +183,6 @@
         active_user = None
         idps = app.config.get("SSO_SAML_IDPS")
         if not idps or idp not in idps.keys():
-<<<<<<< HEAD
-            raise RuntimeError(f"record_source {idp} not found in SSO_SAML_IDPS")
-
-        if idp_username and idp and not user_email:
-            user_email = UsersHelper.get_user_by_source_id(idp_username, idp).get(
-                "email"
-            )
-
-        if not user_email:
-            user_email = app.config.get("RECORD_IMPORTER_ADMIN_EMAIL")
-            idp_username = None
-            app.logger.warning(
-                "No email address provided in source cata for uploader of "
-                f"record ({idp_username} from {idp}). Using "
-                "default admin account as owner."
-            )
-
-=======
             app.logger.warning(
                 f"During user creation, record_source {idp} not found in SSO_SAML_IDPS"
             )
@@ -230,7 +196,6 @@
                 )
             user_email = email
 
->>>>>>> ed7e001d
         existing_user = current_accounts.datastore.get_user_by_email(user_email)
         if existing_user:
             app.logger.info(f"    found existing user {existing_user.id}...")
@@ -240,16 +205,6 @@
             # FIXME: make proper password here
             app.logger.debug(f"creating new user for email {user_email}...")
             profile = {} if not full_name else {"full_name": full_name}
-<<<<<<< HEAD
-            new_user = current_accounts.datastore.create_user(
-                email=user_email,
-                # password=generate_password(16),
-                active=True,
-                confirmed_at=arrow.utcnow().datetime,
-                user_profile=profile,
-                username=f"{idp}-{idp_username}",
-            )
-=======
             info_args = {
                 "email": user_email,
                 "active": True,
@@ -259,7 +214,6 @@
             if idp and idp_username:
                 info_args["username"] = f"{idp}-{idp_username}"
             new_user = current_accounts.datastore.create_user(**info_args)
->>>>>>> ed7e001d
             current_accounts.datastore.commit()
             assert new_user.id
             app.logger.info(f"    created new user {user_email}...")
@@ -298,11 +252,7 @@
             if not existing_saml:
                 try:
                     UserIdentity.create(active_user, idp, idp_username)
-<<<<<<< HEAD
-                    db.session.commit()
-=======
                     db.session.commit()  # type: ignore
->>>>>>> ed7e001d
                     app.logger.info(
                         f"    configured SAML login for {user_email} as"
                         f" {idp_username} on {idp}..."
